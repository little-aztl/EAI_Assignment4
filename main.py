import argparse
from typing import Optional, Tuple, List
import numpy as np
import cv2
from pyapriltags import Detector

from src.type import Grasp
from src.utils import to_pose
from src.sim.wrapper_env import WrapperEnvConfig, WrapperEnv
from src.sim.wrapper_env import get_grasps
from src.test.load_test import load_test_data


def detect_driller_pose(img, depth, camera_matrix, camera_pose, *args, **kwargs):
    """
    Detects the pose of driller, you can include your policy in args
    """
    # implement the detection logic here
    #
<<<<<<< HEAD
    model = kwargs.get('model')
    if model is None:
        raise ValueError("Model must be provided for detection.")
    
    driller_pose_in_camera = model.predict(img, depth, camera_matrix)
=======
    pose = np.eye(4)

    # model = kwargs.get('model')
    # if model is None:
    #     raise ValueError("Model must be provided for detection.")

    # driller_pose_in_camera = model.predict(img, depth, camera_matrix)

    driller_pose_in_camera = estimate_obj_pose(
        depth,
        camera_matrix,
        config
    )
>>>>>>> e6f2933f
    pose = camera_pose @ driller_pose_in_camera

    return pose

def detect_marker_pose(
        detector: Detector, 
        img: np.ndarray, 
        camera_params: tuple, 
        camera_pose: np.ndarray,
        tag_size: float = 0.12
    ) -> Optional[Tuple[np.ndarray, np.ndarray]]:
    # implement
    
    # Convert image to grayscale if it is not already
    if len(img.shape) == 3:
        img_gray = cv2.cvtColor(img, cv2.COLOR_BGR2GRAY)
    else:
        img_gray = img

    # Detect AprilTags in the image
    detections = detector.detect(img_gray,
        estimate_tag_pose=True,
        camera_params=camera_params,
        tag_size=tag_size
    )
    if not detections:
        return None, None
    
    # Assuming we take the first detection
    detection = detections[0]
    rot_marker_camera = detection.pose_R
    trans_marker_camera = detection.pose_t

    # Convert to world coordinates
    T_marker_camera = np.eye(4)
    T_marker_camera[:3, :3] = rot_marker_camera
    T_marker_camera[:3, 3] = trans_marker_camera.flatten()
    T_marker_world = camera_pose @ T_marker_camera
    trans_marker_world = T_marker_world[:3, 3]
    rot_marker_world = T_marker_world[:3, :3]
    
    return trans_marker_world, rot_marker_world

def forward_quad_policy(pose, target_pose, *args, **kwargs):
    """ guide the quadruped to position where you drop the driller """
    # implement
    
    # Default parameters for the controller
    Kp_linear = kwargs.get('Kp_linear', 0.1)
    Kp_angular = kwargs.get('Kp_angular', 0.1)

    # Calculate the current and target positions and orientations
    current_xy = pose[:2, 3]
    target_xy = target_pose[:2, 3]
    current_yaw = np.arctan2(pose[1, 0], pose[0, 0])
    target_yaw = np.arctan2(target_pose[1, 0], target_pose[0, 0])

    # Calculate the errors in position and orientation
    linear_error = target_xy - current_xy
    angular_error = target_yaw - current_yaw
    current_yaw_sin = np.sin(current_yaw)
    current_yaw_cos = np.cos(current_yaw)
    dx_error = linear_error[0] * current_yaw_cos + linear_error[1] * current_yaw_sin
    dy_error = -linear_error[0] * current_yaw_sin + linear_error[1] * current_yaw_cos

    # Calculate the velocities
    dx_velocity = Kp_linear * dx_error
    dy_velocity = Kp_linear * dy_error
    angular_velocity = Kp_angular * angular_error

    action = np.array([dx_velocity, dy_velocity, angular_velocity])

    return action

def backward_quad_policy(pose, target_pose, *args, **kwargs):
    """ guide the quadruped back to its initial position """
    # implement

    # Default parameters for the controller
    Kp_linear = kwargs.get('Kp_linear', 0.1)
    Kp_angular = kwargs.get('Kp_angular', 0.1)

    # Calculate the current and target positions and orientations
    current_xy = pose[:2, 3]
    target_xy = target_pose[:2, 3]
    current_yaw = np.arctan2(pose[1, 0], pose[0, 0])
    target_yaw = np.arctan2(target_pose[1, 0], target_pose[0, 0])

    # Calculate the errors in position and orientation
    linear_error = target_xy - current_xy
    angular_error = target_yaw - current_yaw
    current_yaw_sin = np.sin(current_yaw)
    current_yaw_cos = np.cos(current_yaw)
    dx_error = linear_error[0] * current_yaw_cos + linear_error[1] * current_yaw_sin
    dy_error = -linear_error[0] * current_yaw_sin + linear_error[1] * current_yaw_cos

    # Calculate the velocities
    dx_velocity = Kp_linear * dx_error
    dy_velocity = Kp_linear * dy_error
    angular_velocity = Kp_angular * angular_error

    action = np.array([dx_velocity, dy_velocity, angular_velocity])

    return action

def plan_grasp(env: WrapperEnv, grasp: Grasp, grasp_config, *args, **kwargs) -> Optional[List[np.ndarray]]:
    """Try to plan a grasp trajectory for the given grasp. The trajectory is a list of joint positions. Return None if the trajectory is not valid."""
    # implement
    reach_steps = grasp_config['reach_steps']
    lift_steps = grasp_config['lift_steps']
    delta_dist = grasp_config['delta_dist']

    traj_reach = []
    traj_lift = []

    T_grasp = np.eye(4)
    T_grasp[:3, :3] = grasp.rot
    T_grasp[:3, 3] = grasp.trans

    T_lift = T_grasp.copy()
    T_lift[:3, 3][2] += delta_dist  # Lift the gripper by delta_dist in the z direction

    end_qpos_lift = env.solve_ik(T_lift, env.sim.humanoid_robot_cfg.joint_init_qpos)
    if end_qpos_lift is None:
        print("Failed to solve IK for the lift position.")
        return None
    end_qpos_grasp = env.solve_ik(T_grasp, end_qpos_lift)
    if end_qpos_grasp is None:
        print("Failed to solve IK for the grasp position.")
        return None
    
    # Plan the reach trajectory
    traj_reach = plan_move_qpos(end_qpos_lift, end_qpos_grasp, steps=reach_steps)
    # Plan the lift trajectory
    traj_lift = plan_move_qpos(end_qpos_grasp, end_qpos_lift, steps=lift_steps)
    
    return [np.array(traj_reach), np.array(traj_lift)]

def plan_move(env: WrapperEnv, begin_qpos, begin_trans, begin_rot, end_trans, end_rot, steps = 50, *args, **kwargs):
    """Plan a trajectory moving the driller from table to dropping position"""
    # implement
    T_end = np.eye(4)
    T_end[:3, :3] = end_rot
    T_end[:3, 3] = end_trans

    end_qpos = env.solve_ik(T_end, begin_qpos)
    if end_qpos is None:
        print("Failed to solve IK for the end position.")
        return None
    
    traj = plan_move_qpos(begin_qpos, end_qpos, steps=steps)

    return traj

def open_gripper(env: WrapperEnv, steps = 10):
    for _ in range(steps):
        env.step_env(gripper_open=1)
def close_gripper(env: WrapperEnv, steps = 10):
    for _ in range(steps):
        env.step_env(gripper_open=0)
def plan_move_qpos(begin_qpos, end_qpos, steps=50) -> np.ndarray:
    delta_qpos = (end_qpos - begin_qpos) / steps
    cur_qpos = begin_qpos.copy()
    traj = []

    for _ in range(steps):
        cur_qpos += delta_qpos
        traj.append(cur_qpos.copy())

    return np.array(traj)
def execute_plan(env: WrapperEnv, plan):
    """Execute the plan in the environment."""
    for step in range(len(plan)):
        env.step_env(
            humanoid_action=plan[step],
        )


TESTING = True
DISABLE_GRASP = False
DISABLE_MOVE = False

def main():
    parser = argparse.ArgumentParser(description="Launcher config - Physics")
    parser.add_argument("--robot", type=str, default="galbot")
    parser.add_argument("--obj", type=str, default="power_drill")
    parser.add_argument("--ctrl_dt", type=float, default=0.02)
    parser.add_argument("--headless", type=int, default=0)
    parser.add_argument("--reset_wait_steps", type=int, default=100)
    parser.add_argument("--test_id", type=int, default=0)

    args = parser.parse_args()

    detector = Detector(
        families="tagStandard52h13",
        nthreads=1,
        quad_decimate=1.0,
        quad_sigma=0.0,
        refine_edges=1,
        decode_sharpening=0.25,
        debug=0
    )

    env_config = WrapperEnvConfig(
        humanoid_robot=args.robot,
        obj_name=args.obj,
        headless=args.headless,
        ctrl_dt=args.ctrl_dt,
        reset_wait_steps=args.reset_wait_steps,
    )


    env = WrapperEnv(env_config)
    if TESTING:
        data_dict = load_test_data(args.test_id)
        env.set_table_obj_config(
            table_pose=data_dict['table_pose'],
            table_size=data_dict['table_size'],
            obj_pose=data_dict['obj_pose']
        )
        env.set_quad_reset_pos(data_dict['quad_reset_pos'])

    env.launch()
    env.reset(humanoid_qpos=env.sim.humanoid_robot_cfg.joint_init_qpos)
    humanoid_init_qpos = env.sim.humanoid_robot_cfg.joint_init_qpos[:7]
    Metric = {
        'obj_pose': False,
        'drop_precision': False,
        'quad_return': False,
    }

    head_init_qpos = np.array([0.0,0.0]) # you can adjust the head init qpos to find the driller

    env.step_env(humanoid_head_qpos=head_init_qpos)

    observing_qpos = humanoid_init_qpos + np.array([0.01,0,0,0,0,0,0]) # you can customize observing qpos to get wrist obs
    init_plan = plan_move_qpos(humanoid_init_qpos, observing_qpos, steps = 20)
    execute_plan(env, init_plan)


    # --------------------------------------step 1: move quadruped to dropping position--------------------------------------
    if not DISABLE_MOVE:
        forward_steps = 1000 # number of steps that quadruped walk to dropping position
        steps_per_camera_shot = 5 # number of steps per camera shot, increase this to reduce the frequency of camera shots and speed up the simulation
        head_camera_matrix = env.sim.humanoid_robot_cfg.camera_cfg[0].intrinsics
        head_camera_params = (head_camera_matrix[0, 0],head_camera_matrix[1, 1],head_camera_matrix[0, 2],head_camera_matrix[1, 2])

        # implement this to guide the quadruped to target dropping position
        #
        target_container_pose = []
        def is_close(pose1, pose2, threshold): return True
        for step in range(forward_steps):
            if step % steps_per_camera_shot == 0:
                obs_head = env.get_obs(camera_id=0) # head camera
                trans_marker_world, rot_marker_world = detect_marker_pose(
                    detector,
                    obs_head.rgb,
                    head_camera_params,
                    obs_head.camera_pose,
                    tag_size=0.12
                )
                if trans_marker_world is not None:
                    # the container's pose is given by follows:
                    trans_container_world = rot_marker_world @ np.array([0,0.31,0.02]) + trans_marker_world
                    rot_container_world = rot_marker_world
                    pose_container_world = to_pose(trans_container_world, rot_container_world)

            quad_command = forward_quad_policy(pose_container_world, target_container_pose)
            move_head = False
            if move_head:
                # if you need moving head to track the marker, implement this
                head_qpos = [0,0]
                env.step_env(
                    humanoid_head_qpos=head_qpos,
                    quad_command=quad_command
                )
            else:
                env.step_env(quad_command=quad_command)
            if is_close(pose_container_world, target_container_pose, threshold=0.05): break


    # --------------------------------------step 2: detect driller pose------------------------------------------------------
    if not DISABLE_GRASP:
        obs_wrist = env.get_obs(camera_id=1) # wrist camera
        rgb, depth, camera_pose = obs_wrist.rgb, obs_wrist.depth, obs_wrist.camera_pose
        wrist_camera_matrix = env.sim.humanoid_robot_cfg.camera_cfg[1].intrinsics
        driller_pose = detect_driller_pose(rgb, depth, wrist_camera_matrix, camera_pose)
        # metric judgement
        Metric['obj_pose'] = env.metric_obj_pose(driller_pose)


    # --------------------------------------step 3: plan grasp and lift------------------------------------------------------
    if not DISABLE_GRASP:
        obj_pose = driller_pose.copy()
        grasps = get_grasps(args.obj)
        grasps0_n = Grasp(grasps[0].trans, grasps[0].rot @ np.diag([-1,-1,1]), grasps[0].width)
        grasps2_n = Grasp(grasps[2].trans, grasps[2].rot @ np.diag([-1,-1,1]), grasps[2].width)
        valid_grasps = [grasps[0], grasps0_n, grasps[2], grasps2_n] # we have provided some grasps, you can choose to use them or yours
        grasp_config = dict(
            reach_steps=0,
            lift_steps=0,
            delta_dist=0,
        ) # the grasping design in assignment 2, you can choose to use it or design yours

        for obj_frame_grasp in valid_grasps:
            robot_frame_grasp = Grasp(
                trans=obj_pose[:3, :3] @ obj_frame_grasp.trans
                + obj_pose[:3, 3],
                rot=obj_pose[:3, :3] @ obj_frame_grasp.rot,
                width=obj_frame_grasp.width,
            )
            grasp_plan = plan_grasp(env, robot_frame_grasp, grasp_config)
            if grasp_plan is not None:
                break
        if grasp_plan is None:
            print("No valid grasp plan found.")
            env.close()
            return
        reach_plan, lift_plan = grasp_plan

        pregrasp_plan = plan_move_qpos(env, observing_qpos, reach_plan[0], steps=50) # pregrasp, change if you want
        execute_plan(env, pregrasp_plan)
        open_gripper(env)
        execute_plan(env, reach_plan)
        close_gripper(env)
        execute_plan(env, lift_plan)


    # --------------------------------------step 4: plan to move and drop----------------------------------------------------
    if not DISABLE_GRASP and not DISABLE_MOVE:
        # implement your moving plan
        #
        move_plan = plan_move(
            env=env,
        )
        execute_plan(env, move_plan)
        open_gripper(env)


    # --------------------------------------step 5: move quadruped backward to initial position------------------------------
    if not DISABLE_MOVE:
        # implement
        #
        backward_steps = 1000 # customize by yourselves
        for step in range(backward_steps):
            # same as before, please implement this
            #
            quad_command = backward_quad_policy()
            env.step_env(
                quad_command=quad_command
            )


    # test the metrics
    Metric["drop_precision"] = Metric["drop_precision"] or env.metric_drop_precision()
    Metric["quad_return"] = Metric["quad_return"] or env.metric_quad_return()

    print("Metrics:", Metric)

    print("Simulation completed.")
    env.close()

if __name__ == "__main__":
    main()<|MERGE_RESOLUTION|>--- conflicted
+++ resolved
@@ -17,13 +17,6 @@
     """
     # implement the detection logic here
     #
-<<<<<<< HEAD
-    model = kwargs.get('model')
-    if model is None:
-        raise ValueError("Model must be provided for detection.")
-    
-    driller_pose_in_camera = model.predict(img, depth, camera_matrix)
-=======
     pose = np.eye(4)
 
     # model = kwargs.get('model')
@@ -37,7 +30,6 @@
         camera_matrix,
         config
     )
->>>>>>> e6f2933f
     pose = camera_pose @ driller_pose_in_camera
 
     return pose
