--- conflicted
+++ resolved
@@ -17,17 +17,13 @@
     """
     # implement the detection logic here
     #
-<<<<<<< HEAD
-    pose = np.eye(4)
-=======
     model = kwargs.get('model')
     if model is None:
         raise ValueError("Model must be provided for detection.")
-    
+
     driller_pose_in_camera = model.predict(img, depth, camera_matrix)
     pose = camera_pose @ driller_pose_in_camera
 
->>>>>>> 7cfced61
     return pose
 
 def detect_marker_pose(
@@ -38,7 +34,7 @@
         tag_size: float = 0.12
     ) -> Optional[Tuple[np.ndarray, np.ndarray]]:
     # implement
-    
+
     # Convert image to grayscale if it is not already
     if len(img.shape) == 3:
         img_gray = cv2.cvtColor(img, cv2.COLOR_BGR2GRAY)
@@ -53,7 +49,7 @@
     )
     if not detections:
         return None, None
-    
+
     # Assuming we take the first detection
     detection = detections[0]
     rot_marker_camera = detection.pose_R
@@ -66,13 +62,13 @@
     T_marker_world = camera_pose @ T_marker_camera
     trans_marker_world = T_marker_world[:3, 3]
     rot_marker_world = T_marker_world[:3, :3]
-    
+
     return trans_marker_world, rot_marker_world
 
 def forward_quad_policy(pose, target_pose, *args, **kwargs):
     """ guide the quadruped to position where you drop the driller """
     # implement
-    
+
     # Default parameters for the controller
     Kp_linear = kwargs.get('Kp_linear', 0.1)
     Kp_angular = kwargs.get('Kp_angular', 0.1)
